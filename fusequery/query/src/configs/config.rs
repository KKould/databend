// Copyright 2020-2021 The Datafuse Authors.
//
// SPDX-License-Identifier: Apache-2.0.

use std::fmt;
use std::str::FromStr;

use common_exception::ErrorCode;
use common_exception::Result;
use common_flights::Address;
use common_management::cluster::ClusterExecutor;
use lazy_static::lazy_static;
use structopt::StructOpt;
use structopt_toml::StructOptToml;

lazy_static! {
    pub static ref FUSE_COMMIT_VERSION: String = {
        let build_semver = option_env!("VERGEN_BUILD_SEMVER");
        let git_sha = option_env!("VERGEN_GIT_SHA_SHORT");
        let rustc_semver = option_env!("VERGEN_RUSTC_SEMVER");
        let timestamp = option_env!("VERGEN_BUILD_TIMESTAMP");

        let ver = match (build_semver, git_sha, rustc_semver, timestamp) {
            #[cfg(not(feature = "simd"))]
            (Some(v1), Some(v2), Some(v3), Some(v4)) => format!("{}-{}({}-{})", v1, v2, v3, v4),
            #[cfg(feature = "simd")]
            (Some(v1), Some(v2), Some(v3), Some(v4)) => {
                format!("{}-{}-simd({}-{})", v1, v2, v3, v4)
            }
            _ => String::new(),
        };
        ver
    };
}

macro_rules! env_helper {
    ($config:expr, $field:tt, $field_type: ty, $env:expr) => {
        let env_var = std::env::var_os($env)
            .unwrap_or($config.$field.to_string().into())
            .into_string()
            .expect(format!("cannot convert {} to string", $env).as_str());
        $config.$field = env_var
            .parse::<$field_type>()
            .expect(format!("cannot convert {} to {}", $env, stringify!($field_type)).as_str());
    };
}

const LOG_LEVEL: &str = "FUSE_QUERY_LOG_LEVEL";
const LOG_DIR: &str = "FUSE_QUERY_LOG_DIR";
const NUM_CPUS: &str = "FUSE_QUERY_NUM_CPUS";

// MySQL.
const MYSQL_HANDLER_HOST: &str = "FUSE_QUERY_MYSQL_HANDLER_HOST";
const MYSQL_HANDLER_PORT: &str = "FUSE_QUERY_MYSQL_HANDLER_PORT";
const MAX_ACTIVE_SESSIONS: &str = "FUSE_QUERY_MAX_ACTIVE_SESSIONS";

// ClickHouse.
const CLICKHOUSE_HANDLER_HOST: &str = "FUSE_QUERY_CLICKHOUSE_HANDLER_HOST";
const CLICKHOUSE_HANDLER_PORT: &str = "FUSE_QUERY_CLICKHOUSE_HANDLER_PORT";

// API
const FLIGHT_API_ADDRESS: &str = "FUSE_QUERY_FLIGHT_API_ADDRESS";
const HTTP_API_ADDRESS: &str = "FUSE_QUERY_HTTP_API_ADDRESS";
const METRICS_API_ADDRESS: &str = "FUSE_QUERY_METRIC_API_ADDRESS";

// Store.
const STORE_API_ADDRESS: &str = "STORE_API_ADDRESS";
const STORE_API_USERNAME: &str = "STORE_API_USERNAME";
const STORE_API_PASSWORD: &str = "STORE_API_PASSWORD";

<<<<<<< HEAD
// Cluster.
const CLUSTER_NAMESPACE: &str = "CLUSTER_NAMESPACE";
const CLUSTER_REGISTRY_URI: &str = "CLUSTER_REGISTRY_URI";
const CLUSTER_EXECUTOR_NAME: &str = "CLUSTER_EXECUTOR_NAME";
const CLUSTER_EXECUTOR_PRIORITY: &str = "CLUSTER_EXECUTOR_PRIORITY";
=======
const TLS_SERVER_CERT: &str = "TLS_SERVER_CERT";
const TLS_SERVER_KEY: &str = "TLS_SERVER_KEY";
>>>>>>> bb7f3d96

const CONFIG_FILE: &str = "CONFIG_FILE";

#[derive(Clone, Debug, serde::Deserialize, PartialEq, StructOpt, StructOptToml)]
#[serde(default)]
pub struct Config {
    #[structopt(long, env = LOG_LEVEL, default_value = "INFO")]
    pub log_level: String,

    #[structopt(long, env = LOG_DIR, default_value = "./_logs")]
    pub log_dir: String,

    #[structopt(long, env = NUM_CPUS, default_value = "0")]
    pub num_cpus: u64,

    #[structopt(
    long,
    env = MYSQL_HANDLER_HOST,
    default_value = "127.0.0.1"
    )]
    pub mysql_handler_host: String,

    #[structopt(long, env = MYSQL_HANDLER_PORT, default_value = "3307")]
    pub mysql_handler_port: u16,

    #[structopt(
    long,
    env = MAX_ACTIVE_SESSIONS,
    default_value = "256"
    )]
    pub max_active_sessions: u64,

    #[structopt(
    long,
    env = CLICKHOUSE_HANDLER_HOST,
    default_value = "127.0.0.1"
    )]
    pub clickhouse_handler_host: String,

    #[structopt(
    long,
    env = CLICKHOUSE_HANDLER_PORT,
    default_value = "9000"
    )]
    pub clickhouse_handler_port: u16,

    #[structopt(
    long,
    env = FLIGHT_API_ADDRESS,
    default_value = "127.0.0.1:9090"
    )]
    pub flight_api_address: String,

    #[structopt(
    long,
    env = HTTP_API_ADDRESS,
    default_value = "127.0.0.1:8080"
    )]
    pub http_api_address: String,

    #[structopt(
    long,
    env = METRICS_API_ADDRESS,
    default_value = "127.0.0.1:7070"
    )]
    pub metric_api_address: String,

    #[structopt(long, env = STORE_API_ADDRESS, default_value = "127.0.0.1:9191")]
    pub store_api_address: String,

    #[structopt(long, env = STORE_API_USERNAME, default_value = "root")]
    pub store_api_username: User,

    #[structopt(long, env = STORE_API_PASSWORD, default_value = "root")]
    pub store_api_password: Password,

    // Namespace.
    #[structopt(long, env = CLUSTER_NAMESPACE, default_value = "namespace_", help = "Namespace of this executor\n")]
    pub cluster_namespace: String,

    #[structopt(long, env = CLUSTER_REGISTRY_URI, default_value = "http://127.0.0.1:8080", help = "Cluster registry center URI, 'http://':fuse-query, 'local://': local sled, 'store://': fuse-store\n")]
    pub cluster_registry_uri: String,

    #[structopt(long, env = CLUSTER_EXECUTOR_NAME, default_value = "executor_", help = "Executor unique name in the namespace\n")]
    pub cluster_executor_name: String,

    #[structopt(long, env = CLUSTER_EXECUTOR_PRIORITY, default_value = "0")]
    pub cluster_executor_priority: u8,

    #[structopt(long, short = "c", env = CONFIG_FILE, default_value = "")]
    pub config_file: String,

    #[structopt(long, env = TLS_SERVER_CERT, default_value = "")]
    pub tls_server_cert: String,

    #[structopt(long, env = TLS_SERVER_KEY, default_value = "")]
    pub tls_server_key: String,
}

#[derive(Clone, serde::Deserialize, PartialEq, StructOpt, StructOptToml)]
#[serde(default)]
pub struct Password {
    pub store_api_password: String,
}

impl AsRef<String> for Password {
    fn as_ref(&self) -> &String {
        &self.store_api_password
    }
}

impl FromStr for Password {
    type Err = ErrorCode;
    fn from_str(s: &str) -> common_exception::Result<Self> {
        Ok(Self {
            store_api_password: s.to_string(),
        })
    }
}

impl ToString for Password {
    fn to_string(&self) -> String {
        self.store_api_password.clone()
    }
}

impl fmt::Debug for Password {
    fn fmt(&self, f: &mut fmt::Formatter) -> fmt::Result {
        write!(f, "******")
    }
}

#[derive(Clone, serde::Deserialize, PartialEq, StructOpt, StructOptToml)]
#[serde(default)]
pub struct User {
    pub store_api_username: String,
}

impl ToString for User {
    fn to_string(&self) -> String {
        self.store_api_username.clone()
    }
}

impl fmt::Debug for User {
    fn fmt(&self, f: &mut fmt::Formatter) -> fmt::Result {
        write!(f, "******")
    }
}

impl AsRef<String> for User {
    fn as_ref(&self) -> &String {
        &self.store_api_username
    }
}

impl FromStr for User {
    type Err = ErrorCode;
    fn from_str(s: &str) -> common_exception::Result<Self> {
        Ok(Self {
            store_api_username: s.to_string(),
        })
    }
}

impl Config {
    /// Default configs.
    pub fn default() -> Self {
        Config {
            log_level: "debug".to_string(),
            log_dir: "./_logs".to_string(),
            num_cpus: 8,
            mysql_handler_host: "127.0.0.1".to_string(),
            mysql_handler_port: 3307,
            max_active_sessions: 256,
            clickhouse_handler_host: "127.0.0.1".to_string(),
            clickhouse_handler_port: 9000,
            flight_api_address: "127.0.0.1:9090".to_string(),
            http_api_address: "127.0.0.1:8080".to_string(),
            metric_api_address: "127.0.0.1:7070".to_string(),
            store_api_address: "127.0.0.1:9191".to_string(),
            store_api_username: User {
                store_api_username: "root".to_string(),
            },
            store_api_password: Password {
                store_api_password: "root".to_string(),
            },
            cluster_namespace: "n1".to_string(),
            cluster_registry_uri: "http://127.0.0.1:8080".to_string(),
            cluster_executor_name: "".to_string(),
            cluster_executor_priority: 0,
            config_file: "".to_string(),
            tls_server_cert: "".to_string(),
            tls_server_key: "".to_string(),
        }
    }

    /// Load configs from args.
    pub fn load_from_args() -> Self {
        let mut cfg = Config::from_args();
        if cfg.num_cpus == 0 {
            cfg.num_cpus = num_cpus::get() as u64;
        }
        cfg
    }

    /// Load configs from toml file.
    pub fn load_from_toml(file: &str) -> Result<Self> {
        let context = std::fs::read_to_string(file)?;
        let mut cfg = Config::from_args_with_toml(context.as_str())
            .map_err(|e| ErrorCode::BadArguments(format!("{:?}", e)))?;
        if cfg.num_cpus == 0 {
            cfg.num_cpus = num_cpus::get() as u64;
        }
        Ok(cfg)
    }

    /// Change config based on configured env variable
    pub fn load_from_env(cfg: &Config) -> Result<Self> {
        let mut mut_config = cfg.clone();
        if std::env::var_os(CONFIG_FILE).is_some() {
            return Config::load_from_toml(
                std::env::var_os(CONFIG_FILE).unwrap().to_str().unwrap(),
            );
        }
        env_helper!(mut_config, log_level, String, LOG_LEVEL);
        env_helper!(mut_config, log_dir, String, LOG_DIR);
        env_helper!(mut_config, num_cpus, u64, NUM_CPUS);

        // MySQL.
        env_helper!(mut_config, mysql_handler_host, String, MYSQL_HANDLER_HOST);
        env_helper!(mut_config, mysql_handler_port, u16, MYSQL_HANDLER_PORT);
        env_helper!(mut_config, max_active_sessions, u64, MAX_ACTIVE_SESSIONS);
        env_helper!(
            mut_config,
            clickhouse_handler_host,
            String,
            CLICKHOUSE_HANDLER_HOST
        );
        env_helper!(
            mut_config,
            clickhouse_handler_port,
            u16,
            CLICKHOUSE_HANDLER_PORT
        );
        env_helper!(mut_config, flight_api_address, String, FLIGHT_API_ADDRESS);
        env_helper!(mut_config, http_api_address, String, HTTP_API_ADDRESS);
        env_helper!(mut_config, metric_api_address, String, METRICS_API_ADDRESS);

        // Store.
        env_helper!(mut_config, store_api_address, String, STORE_API_ADDRESS);
        env_helper!(mut_config, store_api_username, User, STORE_API_USERNAME);
        env_helper!(mut_config, store_api_password, Password, STORE_API_PASSWORD);

        // Cluster.
        env_helper!(mut_config, cluster_namespace, String, CLUSTER_NAMESPACE);
        env_helper!(
            mut_config,
            cluster_registry_uri,
            String,
            CLUSTER_REGISTRY_URI
        );

        // Executor.
        env_helper!(
            mut_config,
            cluster_executor_name,
            String,
            CLUSTER_EXECUTOR_NAME
        );
        env_helper!(
            mut_config,
            cluster_executor_priority,
            u8,
            CLUSTER_EXECUTOR_PRIORITY
        );

        Ok(mut_config)
    }

    pub fn executor_from_config(&self) -> Result<ClusterExecutor> {
        // Executor using Flight API.
        ClusterExecutor::create(
            self.cluster_executor_name.clone(),
            self.cluster_executor_priority,
            Address::create(self.flight_api_address.as_str())?,
        )
    }
}<|MERGE_RESOLUTION|>--- conflicted
+++ resolved
@@ -68,16 +68,14 @@
 const STORE_API_USERNAME: &str = "STORE_API_USERNAME";
 const STORE_API_PASSWORD: &str = "STORE_API_PASSWORD";
 
-<<<<<<< HEAD
 // Cluster.
 const CLUSTER_NAMESPACE: &str = "CLUSTER_NAMESPACE";
 const CLUSTER_REGISTRY_URI: &str = "CLUSTER_REGISTRY_URI";
 const CLUSTER_EXECUTOR_NAME: &str = "CLUSTER_EXECUTOR_NAME";
 const CLUSTER_EXECUTOR_PRIORITY: &str = "CLUSTER_EXECUTOR_PRIORITY";
-=======
+
 const TLS_SERVER_CERT: &str = "TLS_SERVER_CERT";
 const TLS_SERVER_KEY: &str = "TLS_SERVER_KEY";
->>>>>>> bb7f3d96
 
 const CONFIG_FILE: &str = "CONFIG_FILE";
 
