--- conflicted
+++ resolved
@@ -37,13 +37,8 @@
 impl Sink for SyncSenderSink {
     const NAME: &'static str = "SyncSenderSink";
 
-<<<<<<< HEAD
-    fn consume(&mut self, data_block: Chunk) -> Result<()> {
-        self.sender.blocking_send(Ok(data_block)).unwrap();
-=======
     fn consume(&mut self, chunk: Chunk) -> Result<()> {
         self.sender.blocking_send(Ok(chunk)).unwrap();
->>>>>>> 7454761d
         Ok(())
     }
 }