--- conflicted
+++ resolved
@@ -478,12 +478,8 @@
                 .zip(dest_tys)
                 .all(|(src_ty, dest_ty)| can_auto_cast_to(src_ty, dest_ty, auto_cast_rules))
         }
-<<<<<<< HEAD
-        (DataType::Decimal(_) | DataType::Number(_), DataType::Decimal(_)) => true,
-=======
         (DataType::Number(_), DataType::Decimal(_)) => true,
         (DataType::Decimal(x), DataType::Decimal(y)) => x.precision() <= y.precision(),
->>>>>>> d2944253
         _ => false,
     }
 }
