--- conflicted
+++ resolved
@@ -12,21 +12,11 @@
 // See the License for the specific language governing permissions and
 // limitations under the License.
 
-<<<<<<< HEAD
-use common_exception::ErrorCode;
-use common_exception::Result;
-use common_expression::serializations::write_escaped_string;
-use common_expression::Chunk;
-use common_expression::DataSchemaRef;
-use common_expression::TypeSerializer;
-use common_io::prelude::FormatSettings;
-=======
 use common_datablocks::DataBlock;
 use common_datavalues::serializations::write_csv_string;
 use common_datavalues::DataSchemaRef;
 use common_datavalues::DataType;
 use common_exception::Result;
->>>>>>> af01f42b
 
 use crate::field_encoder::FieldEncoderCSV;
 use crate::field_encoder::FieldEncoderRowBased;
@@ -65,11 +55,7 @@
             if col_index != 0 {
                 buf.push(fd);
             }
-<<<<<<< HEAD
-            todo!("expression")
-=======
             write_csv_string(v.as_bytes(), &mut buf, self.quote);
->>>>>>> af01f42b
         }
 
         buf.extend_from_slice(&self.record_delimiter);
@@ -80,21 +66,10 @@
 impl<const WITH_NAMES: bool, const WITH_TYPES: bool> OutputFormat
     for CSVOutputFormatBase<WITH_NAMES, WITH_TYPES>
 {
-<<<<<<< HEAD
-    fn serialize_block(&mut self, chunk: &Chunk) -> Result<Vec<u8>> {
-        let rows_size = chunk.num_rows();
-        let format_settings = &self.format_settings;
-
-        let mut buf = Vec::with_capacity(chunk.memory_size());
-        let serializers = chunk
-            .get_serializers()
-            .map_err(|err| ErrorCode::UnknownColumn(err))?;
-=======
     fn serialize_block(&mut self, block: &DataBlock) -> Result<Vec<u8>> {
         let rows_size = block.column(0).len();
         let mut buf = Vec::with_capacity(block.memory_size());
         let serializers = block.get_serializers()?;
->>>>>>> af01f42b
 
         let fd = self.field_delimiter;
         let rd = &self.record_delimiter;
@@ -104,13 +79,8 @@
                 if col_index != 0 {
                     buf.push(fd);
                 }
-<<<<<<< HEAD
-
-                todo!("expression")
-=======
                 self.field_encoder
                     .write_field(serializer, row_index, &mut buf, false);
->>>>>>> af01f42b
             }
             buf.extend_from_slice(rd)
         }
@@ -132,14 +102,13 @@
                     .schema
                     .fields()
                     .iter()
-                    .map(|f| f.data_type().to_string())
+                    .map(|f| f.data_type().name())
                     .collect::<Vec<_>>();
                 buf.extend_from_slice(&self.serialize_strings(types));
             }
         }
         Ok(buf)
     }
-
     fn finalize(&mut self) -> Result<Vec<u8>> {
         Ok(vec![])
     }
