// Copyright 2021 Datafuse Labs.
//
// Licensed under the Apache License, Version 2.0 (the "License");
// you may not use this file except in compliance with the License.
// You may obtain a copy of the License at
//
//     http://www.apache.org/licenses/LICENSE-2.0
//
// Unless required by applicable law or agreed to in writing, software
// distributed under the License is distributed on an "AS IS" BASIS,
// WITHOUT WARRANTIES OR CONDITIONS OF ANY KIND, either express or implied.
// See the License for the specific language governing permissions and
// limitations under the License.

use common_exception::Result;
<<<<<<< HEAD
use common_expression::from_date_data;
use common_expression::from_date_data_with_validity;
use common_expression::types::DataType;
use common_expression::types::NumberDataType;
use common_expression::Chunk;
use common_expression::Column;
use common_expression::ColumnFrom;
use common_expression::DataField;
use common_expression::DataSchemaRef;
use common_expression::DataSchemaRefExt;
use common_formats::output_format::OutputFormatType;
use common_io::prelude::FormatSettings;
use pretty_assertions::assert_eq;

use crate::output_format_utils::get_simple_chunk;

fn test_chunk(is_nullable: bool) -> Result<()> {
    let (schema, chunk) = get_simple_chunk(is_nullable)?;
    let mut format_setting = FormatSettings::default();

    {
        let fmt = OutputFormatType::TSV;
        let mut formatter = fmt.create_format(schema.clone(), format_setting.clone());
        let buffer = formatter.serialize_block(&chunk)?;
=======
use common_settings::Settings;
use pretty_assertions::assert_eq;

use crate::get_output_format_clickhouse;
use crate::get_output_format_clickhouse_with_setting;
use crate::output_format_utils::get_simple_block;

fn test_data_block(is_nullable: bool) -> Result<()> {
    let block = get_simple_block(is_nullable)?;
    let schema = block.schema().clone();

    {
        let mut formatter = get_output_format_clickhouse("tsv", schema.clone())?;
        let buffer = formatter.serialize_block(&block)?;
>>>>>>> 2686a7bd

        let tsv_block = String::from_utf8(buffer)?;
        let expect = "1\ta\t1\t1.1\t1970-01-02\n\
                            2\tb\"\t1\t2.2\t1970-01-03\n\
                            3\tc\\'\t0\t3.3\t1970-01-04\n";
        assert_eq!(&tsv_block, expect);

        let formatter = get_output_format_clickhouse("TsvWithNames", schema.clone())?;
        let buffer = formatter.serialize_prefix()?;
        let tsv_block = String::from_utf8(buffer)?;
        let names = "c1\tc2\tc3\tc4\tc5\n".to_string();
        assert_eq!(tsv_block, names);

        let formatter = get_output_format_clickhouse("TsvWithNamesAndTypes", schema.clone())?;
        let buffer = formatter.serialize_prefix()?;
        let tsv_block = String::from_utf8(buffer)?;

        let types = if is_nullable {
            "Nullable(Int32)\tNullable(String)\tNullable(Boolean)\tNullable(Float64)\tNullable(Date)\n"
                .to_string()
        } else {
            "Int32\tString\tBoolean\tFloat64\tDate\n".to_string()
        };
        assert_eq!(tsv_block, names + &types);
    }

    {
<<<<<<< HEAD
        format_setting.record_delimiter = vec![b'%'];
        format_setting.field_delimiter = vec![b'$'];

        let fmt = OutputFormatType::CSV;
        let mut formatter = fmt.create_format(schema, format_setting);
        let buffer = formatter.serialize_block(&chunk)?;
=======
        let settings = Settings::default_settings("default");
        settings.set_settings(
            "format_record_delimiter".to_string(),
            "%".to_string(),
            false,
        )?;
        settings.set_settings("format_field_delimiter".to_string(), "$".to_string(), false)?;

        let mut formatter = get_output_format_clickhouse_with_setting("csv", schema, &settings)?;
        let buffer = formatter.serialize_block(&block)?;
>>>>>>> 2686a7bd

        let csv_block = String::from_utf8(buffer)?;
        let expect = r#"1$"a"$true$1.1$"1970-01-02"%2$"b"""$true$2.2$"1970-01-03"%3$"c'"$false$3.3$"1970-01-04"%"#;
        assert_eq!(&csv_block, expect);
    }
    Ok(())
}

#[test]
fn test_null() -> Result<()> {
    let schema = DataSchemaRefExt::create(vec![
        DataField::new(
            "c1",
            DataType::Nullable(Box::new(DataType::Number(NumberDataType::Int32))),
        ),
        DataField::new(
            "c2",
            DataType::Nullable(Box::new(DataType::Number(NumberDataType::Int32))),
        ),
    ]);
    let chunk = Chunk::new(vec![
        (
            Value::Column(Column::from_data_with_validity(vec![1i32, 0, 3], vec![
                true, false, true,
            ])),
            DataType::Nullable(Box::new(DataType::Number(NumberDataType::Int32))),
        ),
        (
            Value::Column(Column::from_data_with_validity(vec![0i32, 2, 0], vec![
                false, true, false,
            ])),
            DataType::Nullable(Box::new(DataType::Number(NumberDataType::Int32))),
        ),
    ]);

    {
<<<<<<< HEAD
        let fmt = OutputFormatType::TSV;
        let mut formatter = fmt.create_format(schema, format_setting);
        let buffer = formatter.serialize_block(&chunk)?;
=======
        let mut formatter = get_output_format_clickhouse("tsv", schema)?;
        let buffer = formatter.serialize_block(&block)?;
>>>>>>> 2686a7bd

        let tsv_block = String::from_utf8(buffer)?;
        let expect = "1\t\\N\n\\N\t2\n3\t\\N\n";
        assert_eq!(&tsv_block, expect);
    }
    Ok(())
}

#[test]
fn test_chunk_nullable() -> Result<()> {
    test_chunk(true)
}

#[test]
fn test_chunk_not_nullable() -> Result<()> {
    test_chunk(false)
}<|MERGE_RESOLUTION|>--- conflicted
+++ resolved
@@ -10,154 +10,4 @@
 // distributed under the License is distributed on an "AS IS" BASIS,
 // WITHOUT WARRANTIES OR CONDITIONS OF ANY KIND, either express or implied.
 // See the License for the specific language governing permissions and
-// limitations under the License.
-
-use common_exception::Result;
-<<<<<<< HEAD
-use common_expression::from_date_data;
-use common_expression::from_date_data_with_validity;
-use common_expression::types::DataType;
-use common_expression::types::NumberDataType;
-use common_expression::Chunk;
-use common_expression::Column;
-use common_expression::ColumnFrom;
-use common_expression::DataField;
-use common_expression::DataSchemaRef;
-use common_expression::DataSchemaRefExt;
-use common_formats::output_format::OutputFormatType;
-use common_io::prelude::FormatSettings;
-use pretty_assertions::assert_eq;
-
-use crate::output_format_utils::get_simple_chunk;
-
-fn test_chunk(is_nullable: bool) -> Result<()> {
-    let (schema, chunk) = get_simple_chunk(is_nullable)?;
-    let mut format_setting = FormatSettings::default();
-
-    {
-        let fmt = OutputFormatType::TSV;
-        let mut formatter = fmt.create_format(schema.clone(), format_setting.clone());
-        let buffer = formatter.serialize_block(&chunk)?;
-=======
-use common_settings::Settings;
-use pretty_assertions::assert_eq;
-
-use crate::get_output_format_clickhouse;
-use crate::get_output_format_clickhouse_with_setting;
-use crate::output_format_utils::get_simple_block;
-
-fn test_data_block(is_nullable: bool) -> Result<()> {
-    let block = get_simple_block(is_nullable)?;
-    let schema = block.schema().clone();
-
-    {
-        let mut formatter = get_output_format_clickhouse("tsv", schema.clone())?;
-        let buffer = formatter.serialize_block(&block)?;
->>>>>>> 2686a7bd
-
-        let tsv_block = String::from_utf8(buffer)?;
-        let expect = "1\ta\t1\t1.1\t1970-01-02\n\
-                            2\tb\"\t1\t2.2\t1970-01-03\n\
-                            3\tc\\'\t0\t3.3\t1970-01-04\n";
-        assert_eq!(&tsv_block, expect);
-
-        let formatter = get_output_format_clickhouse("TsvWithNames", schema.clone())?;
-        let buffer = formatter.serialize_prefix()?;
-        let tsv_block = String::from_utf8(buffer)?;
-        let names = "c1\tc2\tc3\tc4\tc5\n".to_string();
-        assert_eq!(tsv_block, names);
-
-        let formatter = get_output_format_clickhouse("TsvWithNamesAndTypes", schema.clone())?;
-        let buffer = formatter.serialize_prefix()?;
-        let tsv_block = String::from_utf8(buffer)?;
-
-        let types = if is_nullable {
-            "Nullable(Int32)\tNullable(String)\tNullable(Boolean)\tNullable(Float64)\tNullable(Date)\n"
-                .to_string()
-        } else {
-            "Int32\tString\tBoolean\tFloat64\tDate\n".to_string()
-        };
-        assert_eq!(tsv_block, names + &types);
-    }
-
-    {
-<<<<<<< HEAD
-        format_setting.record_delimiter = vec![b'%'];
-        format_setting.field_delimiter = vec![b'$'];
-
-        let fmt = OutputFormatType::CSV;
-        let mut formatter = fmt.create_format(schema, format_setting);
-        let buffer = formatter.serialize_block(&chunk)?;
-=======
-        let settings = Settings::default_settings("default");
-        settings.set_settings(
-            "format_record_delimiter".to_string(),
-            "%".to_string(),
-            false,
-        )?;
-        settings.set_settings("format_field_delimiter".to_string(), "$".to_string(), false)?;
-
-        let mut formatter = get_output_format_clickhouse_with_setting("csv", schema, &settings)?;
-        let buffer = formatter.serialize_block(&block)?;
->>>>>>> 2686a7bd
-
-        let csv_block = String::from_utf8(buffer)?;
-        let expect = r#"1$"a"$true$1.1$"1970-01-02"%2$"b"""$true$2.2$"1970-01-03"%3$"c'"$false$3.3$"1970-01-04"%"#;
-        assert_eq!(&csv_block, expect);
-    }
-    Ok(())
-}
-
-#[test]
-fn test_null() -> Result<()> {
-    let schema = DataSchemaRefExt::create(vec![
-        DataField::new(
-            "c1",
-            DataType::Nullable(Box::new(DataType::Number(NumberDataType::Int32))),
-        ),
-        DataField::new(
-            "c2",
-            DataType::Nullable(Box::new(DataType::Number(NumberDataType::Int32))),
-        ),
-    ]);
-    let chunk = Chunk::new(vec![
-        (
-            Value::Column(Column::from_data_with_validity(vec![1i32, 0, 3], vec![
-                true, false, true,
-            ])),
-            DataType::Nullable(Box::new(DataType::Number(NumberDataType::Int32))),
-        ),
-        (
-            Value::Column(Column::from_data_with_validity(vec![0i32, 2, 0], vec![
-                false, true, false,
-            ])),
-            DataType::Nullable(Box::new(DataType::Number(NumberDataType::Int32))),
-        ),
-    ]);
-
-    {
-<<<<<<< HEAD
-        let fmt = OutputFormatType::TSV;
-        let mut formatter = fmt.create_format(schema, format_setting);
-        let buffer = formatter.serialize_block(&chunk)?;
-=======
-        let mut formatter = get_output_format_clickhouse("tsv", schema)?;
-        let buffer = formatter.serialize_block(&block)?;
->>>>>>> 2686a7bd
-
-        let tsv_block = String::from_utf8(buffer)?;
-        let expect = "1\t\\N\n\\N\t2\n3\t\\N\n";
-        assert_eq!(&tsv_block, expect);
-    }
-    Ok(())
-}
-
-#[test]
-fn test_chunk_nullable() -> Result<()> {
-    test_chunk(true)
-}
-
-#[test]
-fn test_chunk_not_nullable() -> Result<()> {
-    test_chunk(false)
-}+// limitations under the License.