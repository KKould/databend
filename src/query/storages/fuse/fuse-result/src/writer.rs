// Copyright 2022 Datafuse Labs.
//
// Licensed under the Apache License, Version 2.0 (the "License");
// you may not use this file except in compliance with the License.
// You may obtain a copy of the License at
//
//     http://www.apache.org/licenses/LICENSE-2.0
//
// Unless required by applicable law or agreed to in writing, software
// distributed under the License is distributed on an "AS IS" BASIS,
// WITHOUT WARRANTIES OR CONDITIONS OF ANY KIND, either express or implied.
// See the License for the specific language governing permissions and
// limitations under the License.

use std::sync::Arc;

use backon::ExponentialBackoff;
use backon::Retryable;
use common_catalog::plan::PartInfoPtr;
use common_catalog::table_context::TableContext;
use common_exception::Result;
use common_expression::serialize_chunks;
use common_expression::Chunk;
use common_expression::DataSchemaRef;
use common_expression::SendableChunkStream;
use common_storages_fuse::statistics::BlockStatistics;
use common_storages_fuse::statistics::StatisticsAccumulator;
use common_storages_fuse::FuseTable;
use common_storages_table_meta::meta::SegmentInfo;
use common_storages_table_meta::meta::Statistics as FuseMetaStatistics;
use futures::StreamExt;
use opendal::Operator;
use tracing::warn;

use crate::result_locations::ResultLocations;
use crate::result_table::ResultStorageInfo;
use crate::result_table::ResultTableMeta;
use crate::ResultQueryInfo;

pub struct ResultTableWriter {
    stopped: bool,
    pub query_info: ResultQueryInfo,
    pub data_accessor: Operator,
    pub locations: ResultLocations,
    pub accumulator: StatisticsAccumulator,

    schema: DataSchemaRef,
}

impl ResultTableWriter {
    pub async fn new(ctx: Arc<dyn TableContext>, query_info: ResultQueryInfo) -> Result<Self> {
        let data_accessor = ctx.get_data_operator()?.operator();
        let query_id = query_info.query_id.clone();
        Ok(ResultTableWriter {
            query_info,
            locations: ResultLocations::new(&query_id),
            data_accessor,
            accumulator: StatisticsAccumulator::default(),
            stopped: false,
            schema: query_info.schema.clone(),
        })
    }

    pub async fn abort(&mut self) -> Result<()> {
        if self.stopped {
            return Ok(());
        }
        for meta in &self.accumulator.blocks_metas {
            self.data_accessor.object(&meta.location.0).delete().await?;
        }
        self.stopped = true;
        Ok(())
    }

    pub async fn commit(&mut self) -> Result<()> {
        if self.stopped {
            return Ok(());
        }
        let acc = std::mem::take(&mut self.accumulator);
        let col_stats = acc.summary()?;
        let segment_info = SegmentInfo::new(acc.blocks_metas, FuseMetaStatistics {
            row_count: acc.summary_row_count,
            block_count: acc.summary_block_count,
            perfect_block_count: acc.perfect_block_count,
            uncompressed_byte_size: acc.in_memory_size,
            compressed_byte_size: acc.file_size,
            col_stats,
            index_size: 0,
        });

        let meta = ResultTableMeta {
            query: self.query_info.clone(),
            storage: ResultStorageInfo::FuseSegment(segment_info),
        };
        let meta_data = serde_json::to_vec(&meta)?;
        let meta_location = self.locations.get_meta_location();
        self.data_accessor
            .object(&meta_location)
            .write(meta_data)
            .await?;
        self.stopped = true;
        Ok(())
    }

    pub async fn append_block(&mut self, chunk: Chunk) -> Result<PartInfoPtr> {
        let location = self.locations.gen_block_location();
        let mut data = Vec::with_capacity(100 * 1024 * 1024);
<<<<<<< HEAD
        let block_statistics = BlockStatistics::from(&chunk, location.clone(), None)?;
        let (size, meta_data) = serialize_chunks(vec![chunk], &self.schema, &mut data)?;
=======
        let block_statistics = BlockStatistics::from(&block, location.clone(), None, None)?;
        let schema = block.schema().clone();
        let (size, meta_data) = serialize_data_blocks(vec![block], &schema, &mut data)?;
>>>>>>> d6eca280

        let object = self.data_accessor.object(&location);
        { || object.write(data.as_slice()) }
            .retry(ExponentialBackoff::default().with_jitter())
            .when(|err| err.is_temporary())
            .notify(|err, dur| {
                warn!(
                    "append block write retry after {}s for error {:?}",
                    dur.as_secs(),
                    err
                )
            })
            .await?;
        self.accumulator
            .add_block(size, meta_data, block_statistics, None, 0)?;
        Ok(self.get_last_part_info())
    }

    pub async fn write_stream(&mut self, mut stream: SendableChunkStream) -> Result<()> {
        while let Some(Ok(block)) = stream.next().await {
            self.append_block(block).await?;
        }
        self.commit().await?;
        Ok(())
    }

    pub fn get_last_part_info(&mut self) -> PartInfoPtr {
        let meta = self.accumulator.blocks_metas.last().unwrap();
        FuseTable::all_columns_part(meta)
    }
}<|MERGE_RESOLUTION|>--- conflicted
+++ resolved
@@ -105,14 +105,8 @@
     pub async fn append_block(&mut self, chunk: Chunk) -> Result<PartInfoPtr> {
         let location = self.locations.gen_block_location();
         let mut data = Vec::with_capacity(100 * 1024 * 1024);
-<<<<<<< HEAD
-        let block_statistics = BlockStatistics::from(&chunk, location.clone(), None)?;
+        let block_statistics = BlockStatistics::from(&chunk, location.clone(), None, None)?;
         let (size, meta_data) = serialize_chunks(vec![chunk], &self.schema, &mut data)?;
-=======
-        let block_statistics = BlockStatistics::from(&block, location.clone(), None, None)?;
-        let schema = block.schema().clone();
-        let (size, meta_data) = serialize_data_blocks(vec![block], &schema, &mut data)?;
->>>>>>> d6eca280
 
         let object = self.data_accessor.object(&location);
         { || object.write(data.as_slice()) }
