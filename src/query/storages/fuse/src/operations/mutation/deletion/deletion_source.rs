//  Copyright 2021 Datafuse Labs.
//
//  Licensed under the Apache License, Version 2.0 (the "License");
//  you may not use this file except in compliance with the License.
//  You may obtain a copy of the License at
//
//      http://www.apache.org/licenses/LICENSE-2.0
//
//  Unless required by applicable law or agreed to in writing, software
//  distributed under the License is distributed on an "AS IS" BASIS,
//  WITHOUT WARRANTIES OR CONDITIONS OF ANY KIND, either express or implied.
//  See the License for the specific language governing permissions and
//  limitations under the License.

use std::any::Any;
use std::ops::Not;
use std::sync::Arc;

use common_catalog::plan::PartInfoPtr;
use common_catalog::table_context::TableContext;
use common_datablocks::DataBlock;
use common_datavalues::BooleanColumn;
use common_datavalues::ColumnRef;
use common_datavalues::DataSchemaRef;
use common_datavalues::Series;
use common_exception::ErrorCode;
use common_exception::Result;
use common_sql::evaluator::EvalNode;
use common_storages_common::blocks_to_parquet;
use common_storages_table_meta::meta::BlockMeta;
use common_storages_table_meta::meta::ClusterStatistics;
use common_storages_table_meta::table::TableCompression;
use opendal::Operator;

<<<<<<< HEAD
=======
use super::deletion_meta::Deletion;
use super::deletion_meta::DeletionSourceMeta;
use super::deletion_part::DeletionPartInfo;
use crate::fuse_part::FusePartInfo;
>>>>>>> d66d9054
use crate::io::write_data;
use crate::io::BlockReader;
use crate::io::ReadSettings;
use crate::io::TableMetaLocationGenerator;
use crate::operations::mutation::DataChunks;
use crate::operations::mutation::Mutation;
use crate::operations::mutation::MutationPartInfo;
use crate::operations::mutation::MutationSourceMeta;
use crate::operations::mutation::SerializeState;
use crate::operations::util;
use crate::operations::BloomIndexState;
use crate::pipelines::processors::port::OutputPort;
use crate::pipelines::processors::processor::Event;
use crate::pipelines::processors::processor::ProcessorPtr;
use crate::pipelines::processors::Processor;
use crate::pruning::BlockIndex;
use crate::statistics::gen_columns_statistics;
use crate::statistics::ClusterStatsGenerator;
use crate::FuseTable;
use crate::Table;

enum State {
    ReadData(Option<PartInfoPtr>),
    FilterData(PartInfoPtr, DataChunks),
    ReadRemain {
        part: PartInfoPtr,
        data_block: DataBlock,
        filter: ColumnRef,
    },
    MergeRemain {
        part: PartInfoPtr,
        chunks: DataChunks,
        data_block: DataBlock,
        filter: ColumnRef,
    },
    NeedSerialize(DataBlock),
    Serialized(SerializeState, Arc<BlockMeta>),
    Generated(Mutation),
    Output(Option<PartInfoPtr>, DataBlock),
    Finish,
}

pub struct DeletionSource {
    state: State,
    ctx: Arc<dyn TableContext>,
    output: Arc<OutputPort>,
    location_gen: TableMetaLocationGenerator,
    dal: Operator,
    block_reader: Arc<BlockReader>,
    filter: Arc<EvalNode>,
    remain_reader: Arc<Option<BlockReader>>,

    output_schema: DataSchemaRef,
    index: BlockIndex,
    cluster_stats_gen: ClusterStatsGenerator,
    origin_stats: Option<ClusterStatistics>,
    table_compression: TableCompression,
}

impl DeletionSource {
    pub fn try_create(
        ctx: Arc<dyn TableContext>,
        output: Arc<OutputPort>,
        table: &FuseTable,
        block_reader: Arc<BlockReader>,
        filter: Arc<EvalNode>,
        remain_reader: Arc<Option<BlockReader>>,
    ) -> Result<ProcessorPtr> {
        Ok(ProcessorPtr::create(Box::new(DeletionSource {
            state: State::ReadData(None),
            ctx: ctx.clone(),
            output,
            location_gen: table.meta_location_generator().clone(),
            dal: table.get_operator(),
            block_reader,
            filter,
            remain_reader,
            output_schema: table.schema(),
            index: (0, 0),
            cluster_stats_gen: table.cluster_stats_gen(ctx)?,
            origin_stats: None,
            table_compression: table.table_compression,
        })))
    }
}

#[async_trait::async_trait]
impl Processor for DeletionSource {
    fn name(&self) -> String {
        "DeletionSource".to_string()
    }

    fn as_any(&mut self) -> &mut dyn Any {
        self
    }

    fn event(&mut self) -> Result<Event> {
        if matches!(self.state, State::ReadData(None)) {
            self.state = match self.ctx.try_get_part() {
                None => State::Finish,
                Some(part) => State::ReadData(Some(part)),
            }
        }

        if matches!(self.state, State::Finish) {
            self.output.finish();
            return Ok(Event::Finished);
        }

        if self.output.is_finished() {
            return Ok(Event::Finished);
        }

        if !self.output.can_push() {
            return Ok(Event::NeedConsume);
        }

        if matches!(self.state, State::Output(_, _)) {
            if let State::Output(part, data_block) =
                std::mem::replace(&mut self.state, State::Finish)
            {
                self.state = match part {
                    None => State::Finish,
                    Some(part) => State::ReadData(Some(part)),
                };

                self.output.push_data(Ok(data_block));
                return Ok(Event::NeedConsume);
            }
        }

        if matches!(
            self.state,
            State::ReadData(_) | State::ReadRemain { .. } | State::Serialized(_, _)
        ) {
            Ok(Event::Async)
        } else {
            Ok(Event::Sync)
        }
    }

    fn process(&mut self) -> Result<()> {
        match std::mem::replace(&mut self.state, State::Finish) {
            State::FilterData(part, chunks) => {
                let data_block = self
                    .block_reader
                    .deserialize_parquet_chunks(part.clone(), chunks)?;
                let filter_result = self
                    .filter
                    .eval(&self.ctx.try_get_function_context()?, &data_block)?
                    .vector;
                let predicates = DataBlock::cast_to_nonull_boolean(&filter_result)?;
                // reverse the filter
                let boolean_col: &BooleanColumn = Series::check_get(&predicates)?;
                let values = boolean_col.values();
                let filter: ColumnRef = Arc::new(BooleanColumn::from_arrow_data(values.not()));
                if !DataBlock::filter_exists(&filter)? {
                    // all the rows should be removed.
                    self.state = State::Generated(Mutation::Deleted);
                } else {
                    let num_rows = data_block.num_rows();
                    let data_block = DataBlock::filter_block(data_block, &filter)?;
                    if data_block.num_rows() == num_rows {
                        // none of the rows should be removed.
                        self.state = State::Generated(Mutation::DoNothing);
                    } else if self.remain_reader.is_none() {
                        let block = data_block.resort(self.output_schema.clone())?;
                        self.state = State::NeedSerialize(block);
                    } else {
                        self.state = State::ReadRemain {
                            part,
                            data_block,
                            filter,
                        }
                    }
                }
            }
            State::MergeRemain {
                part,
                chunks,
                mut data_block,
                filter,
            } => {
                let merged = if chunks.is_empty() {
                    data_block
                } else if let Some(remain_reader) = self.remain_reader.as_ref() {
                    let remain_block = remain_reader.deserialize_parquet_chunks(part, chunks)?;
                    let remain_block = DataBlock::filter_block(remain_block, &filter)?;
                    for (col, field) in remain_block
                        .columns()
                        .iter()
                        .zip(remain_block.schema().fields())
                    {
                        data_block = data_block.add_column(col.clone(), field.clone())?;
                    }
                    data_block
                } else {
                    return Err(ErrorCode::Internal("It's a bug. Need remain reader"));
                };

                let block = merged.resort(self.output_schema.clone())?;
                self.state = State::NeedSerialize(block);
            }
            State::NeedSerialize(block) => {
                let cluster_stats = self
                    .cluster_stats_gen
                    .gen_with_origin_stats(&block, std::mem::take(&mut self.origin_stats))?;

                let row_count = block.num_rows() as u64;
                let block_size = block.memory_size() as u64;
                let (block_location, block_id) = self.location_gen.gen_block_location();

                // build block index.
                let location = self.location_gen.block_bloom_index_location(&block_id);
                let (bloom_index_state, column_distinct_count) =
                    BloomIndexState::try_create(&block, location)?;
                let col_stats = gen_columns_statistics(&block, Some(column_distinct_count))?;

                // serialize data block.
                let mut block_data = Vec::with_capacity(100 * 1024 * 1024);
                let schema = block.schema().clone();
                let (file_size, meta_data) = blocks_to_parquet(
                    &schema,
                    vec![block],
                    &mut block_data,
                    self.table_compression,
                )?;
                let col_metas = util::column_metas(&meta_data)?;

                // new block meta.
                let new_meta = Arc::new(BlockMeta::new(
                    row_count,
                    block_size,
                    file_size,
                    col_stats,
                    col_metas,
                    cluster_stats,
                    block_location.clone(),
                    Some(bloom_index_state.location.clone()),
                    bloom_index_state.size,
                    self.table_compression.into(),
                ));

                self.state = State::Serialized(
                    SerializeState {
                        block_data,
                        block_location: block_location.0,
                        index_data: bloom_index_state.data,
                        index_location: bloom_index_state.location.0,
                    },
                    new_meta,
                );
            }
            State::Generated(op) => {
                let meta = MutationSourceMeta::create(self.index, op);
                let new_part = self.ctx.try_get_part();
                self.state = State::Output(new_part, DataBlock::empty_with_meta(meta));
            }
            _ => return Err(ErrorCode::Internal("It's a bug.")),
        }
        Ok(())
    }

    async fn async_process(&mut self) -> Result<()> {
        match std::mem::replace(&mut self.state, State::Finish) {
            State::ReadData(Some(part)) => {
<<<<<<< HEAD
                let deletion_part = MutationPartInfo::from_part(&part)?;
=======
                let settings = ReadSettings::from_ctx(&self.ctx)?;
                let deletion_part = DeletionPartInfo::from_part(&part)?;
>>>>>>> d66d9054
                self.index = deletion_part.index;
                self.origin_stats = deletion_part.cluster_stats.clone();
                let part = deletion_part.inner_part.clone();
                let fuse_part = FusePartInfo::from_part(&part)?;

                let read_res = self
                    .block_reader
                    .read_columns_data_by_merge_io(
                        &settings,
                        &fuse_part.location,
                        &fuse_part.columns_meta,
                    )
                    .await?;
                let chunks = read_res
                    .columns_chunks()?
                    .into_iter()
                    .map(|(column_idx, column_chunk)| (column_idx, column_chunk.to_vec()))
                    .collect::<Vec<_>>();

                self.state = State::FilterData(part, chunks);
            }
            State::ReadRemain {
                part,
                data_block,
                filter,
            } => {
                if let Some(remain_reader) = self.remain_reader.as_ref() {
                    let fuse_part = FusePartInfo::from_part(&part)?;

                    let settings = ReadSettings::from_ctx(&self.ctx)?;
                    let read_res = remain_reader
                        .read_columns_data_by_merge_io(
                            &settings,
                            &fuse_part.location,
                            &fuse_part.columns_meta,
                        )
                        .await?;
                    let chunks = read_res
                        .columns_chunks()?
                        .into_iter()
                        .map(|(column_idx, column_chunk)| (column_idx, column_chunk.to_vec()))
                        .collect::<Vec<_>>();

                    self.state = State::MergeRemain {
                        part,
                        chunks,
                        data_block,
                        filter,
                    };
                } else {
                    return Err(ErrorCode::Internal("It's a bug. No remain reader"));
                }
            }
            State::Serialized(serialize_state, block_meta) => {
                // write block data.
                write_data(
                    &serialize_state.block_data,
                    &self.dal,
                    &serialize_state.block_location,
                )
                .await?;
                // write index data.
                write_data(
                    &serialize_state.index_data,
                    &self.dal,
                    &serialize_state.index_location,
                )
                .await?;
                self.state = State::Generated(Mutation::Replaced(block_meta));
            }
            _ => return Err(ErrorCode::Internal("It's a bug.")),
        }
        Ok(())
    }
}<|MERGE_RESOLUTION|>--- conflicted
+++ resolved
@@ -32,13 +32,7 @@
 use common_storages_table_meta::table::TableCompression;
 use opendal::Operator;
 
-<<<<<<< HEAD
-=======
-use super::deletion_meta::Deletion;
-use super::deletion_meta::DeletionSourceMeta;
-use super::deletion_part::DeletionPartInfo;
 use crate::fuse_part::FusePartInfo;
->>>>>>> d66d9054
 use crate::io::write_data;
 use crate::io::BlockReader;
 use crate::io::ReadSettings;
@@ -305,12 +299,8 @@
     async fn async_process(&mut self) -> Result<()> {
         match std::mem::replace(&mut self.state, State::Finish) {
             State::ReadData(Some(part)) => {
-<<<<<<< HEAD
+                let settings = ReadSettings::from_ctx(&self.ctx)?;
                 let deletion_part = MutationPartInfo::from_part(&part)?;
-=======
-                let settings = ReadSettings::from_ctx(&self.ctx)?;
-                let deletion_part = DeletionPartInfo::from_part(&part)?;
->>>>>>> d66d9054
                 self.index = deletion_part.index;
                 self.origin_stats = deletion_part.cluster_stats.clone();
                 let part = deletion_part.inner_part.clone();
