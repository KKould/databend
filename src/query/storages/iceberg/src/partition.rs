--- conflicted
+++ resolved
@@ -18,7 +18,6 @@
 use databend_storages_common_stage::SingleFilePartition;
 use iceberg::spec::DataFileFormat;
 
-<<<<<<< HEAD
 pub(crate) fn convert_file_scan_task(task: iceberg::scan::FileScanTask) -> Box<dyn PartInfo> {
     match task.data_file_format {
         DataFileFormat::Orc => {
@@ -35,18 +34,8 @@
                 estimated_uncompressed_size: task.length * 5,
                 dedup_key: format!("{}_{}", task.data_file_path, task.length),
             };
-            Box::new(ParquetPart::ParquetFile(file))
+            Box::new(ParquetPart::File(file))
         }
         _ => unimplemented!(),
     }
-=======
-pub(crate) fn convert_file_scan_task(task: iceberg::scan::FileScanTask) -> ParquetPart {
-    let file = ParquetFilePart {
-        file: task.data_file_path.clone(),
-        compressed_size: task.length,
-        estimated_uncompressed_size: task.length * 5,
-        dedup_key: format!("{}_{}", task.data_file_path, task.length),
-    };
-    ParquetPart::File(file)
->>>>>>> f637c238
 }