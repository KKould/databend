--- conflicted
+++ resolved
@@ -62,13 +62,10 @@
 common-settings = { path = "../settings" }
 common-sql = { path = "../sql" }
 common-storage = { path = "../../common/storage" }
-<<<<<<< HEAD
-common-storages-factory = { path = "../storages/factory" }
-=======
 common-storages-cache = { path = "../storages/cache" }
 common-storages-constants = { path = "../storages/constants" }
 common-storages-context = { path = "../storages/context" }
->>>>>>> 72977775
+common-storages-factory = { path = "../storages/factory" }
 common-storages-fuse = { path = "../storages/fuse" }
 common-storages-hive = { path = "../storages/hive", optional = true }
 common-storages-index = { path = "../storages/index" }
